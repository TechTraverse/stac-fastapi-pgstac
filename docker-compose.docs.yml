--- conflicted
+++ resolved
@@ -7,16 +7,5 @@
       context: .
       dockerfile: Dockerfile.docs
     platform: linux/amd64
-<<<<<<< HEAD
-    environment:
-      - POSTGRES_USER=username
-      - POSTGRES_USER_WRITER=username
-      - POSTGRES_PASS=password
-      - POSTGRES_DBNAME=postgis
-      - POSTGRES_HOST_READER=database
-      - POSTGRES_HOST_WRITER=database
-      - POSTGRES_PORT=5432
-=======
->>>>>>> 9ee11094
     volumes:
       - .:/opt/src