--- conflicted
+++ resolved
@@ -48,6 +48,7 @@
 
 async def _create_pool(settings: PostgresSettings) -> Pool:
     """Create a connection pool."""
+    pool_kwargs = settings.pool_kwargs
     return await asyncpg.create_pool(
         settings.connection_string,
         min_size=settings.db_min_conn_size,
@@ -56,6 +57,7 @@
         max_inactive_connection_lifetime=settings.db_max_inactive_conn_lifetime,
         init=con_init,
         server_settings=settings.server_settings.model_dump(),
+        **pool_kwargs,
     )
 
 
@@ -78,12 +80,6 @@
 
         app.state.writepool = await _create_pool(write_postgres_settings)
 
-<<<<<<< HEAD
-    db = DB()
-    app.state.readpool = await db.create_pool(readpool, postgres_settings, "read")
-    app.state.writepool = await db.create_pool(writepool, postgres_settings, "write")
-=======
->>>>>>> 2d593b35
     app.state.get_connection = get_conn if get_conn else get_connection
 
 
@@ -156,37 +152,4 @@
     except exceptions.NotNullViolationError as e:
         raise DatabaseError from e
     except exceptions.ForeignKeyViolationError as e:
-<<<<<<< HEAD
-        raise ForeignKeyError from e
-
-
-@attr.s
-class DB:
-    """DB class that can be used with context manager."""
-
-    connection_string = attr.ib(default=None)
-    _pool = attr.ib(default=None)
-    _connection = attr.ib(default=None)
-
-    async def create_pool(self, connection_string: str, settings, mode: str, **kwargs):
-        """Create a connection pool."""
-
-        if mode == "read":
-            merged_pool_kwargs = {**settings.reader_pool_kwargs, **(kwargs or {})}
-        else:
-            merged_pool_kwargs = {**settings.writer_pool_kwargs, **(kwargs or {})}
-
-        pool = await asyncpg.create_pool(
-            connection_string,
-            min_size=settings.db_min_conn_size,
-            max_size=settings.db_max_conn_size,
-            max_queries=settings.db_max_queries,
-            max_inactive_connection_lifetime=settings.db_max_inactive_conn_lifetime,
-            init=con_init,
-            server_settings=settings.server_settings.model_dump(),
-            **merged_pool_kwargs,
-        )
-        return pool
-=======
-        raise ForeignKeyError from e
->>>>>>> 2d593b35
+        raise ForeignKeyError from e