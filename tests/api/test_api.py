import os
from datetime import datetime, timedelta
from typing import Any, Callable, Coroutine, Dict, List, Optional, TypeVar
from urllib.parse import quote_plus

import orjson
import pytest
from fastapi import Request
from httpx import ASGITransport, AsyncClient
from pypgstac.db import PgstacDB
from pypgstac.load import Loader
from pystac import Collection, Extent, Item, SpatialExtent, TemporalExtent
from stac_fastapi.api.app import StacApi
from stac_fastapi.api.models import create_get_request_model, create_post_request_model
from stac_fastapi.extensions.core import (
    CollectionSearchExtension,
    FieldsExtension,
    TransactionExtension,
)
from stac_fastapi.extensions.core.fields import FieldsConformanceClasses
from stac_fastapi.types import stac as stac_types

from stac_fastapi.pgstac.config import PostgresSettings
from stac_fastapi.pgstac.core import CoreCrudClient, Settings
from stac_fastapi.pgstac.db import close_db_connection, connect_to_db
from stac_fastapi.pgstac.transactions import TransactionsClient
from stac_fastapi.pgstac.types.search import PgstacSearch

DATA_DIR = os.path.join(os.path.dirname(__file__), "..", "data")


STAC_CORE_ROUTES = [
    "GET /",
    "GET /collections",
    "GET /collections/{collection_id}",
    "GET /collections/{collection_id}/items",
    "GET /collections/{collection_id}/items/{item_id}",
    "GET /conformance",
    "GET /search",
    "POST /search",
]

STAC_TRANSACTION_ROUTES = [
    "DELETE /collections/{collection_id}",
    "DELETE /collections/{collection_id}/items/{item_id}",
    "POST /collections",
    "POST /collections/{collection_id}/items",
    "PUT /collections/{collection_id}",
    "PUT /collections/{collection_id}/items/{item_id}",
]

GLOBAL_BBOX = [-180.0, -90.0, 180.0, 90.0]
GLOBAL_GEOMETRY = {
    "type": "Polygon",
    "coordinates": (
        (
            (180.0, -90.0),
            (180.0, 90.0),
            (-180.0, 90.0),
            (-180.0, -90.0),
            (180.0, -90.0),
        ),
    ),
}
DEFAULT_EXTENT = Extent(
    SpatialExtent(GLOBAL_BBOX),
    TemporalExtent([[datetime.now(), None]]),
)


async def test_default_app_no_transactions(
    app_client_no_transaction, load_test_data, load_test_collection
):
    coll = load_test_collection
    item = load_test_data("test_item.json")
    resp = await app_client_no_transaction.post(
        f"/collections/{coll['id']}/items", json=item
    )

    # the default application does not have the transaction extensions enabled!
    assert resp.status_code == 405


async def test_post_search_content_type(app_client):
    params = {"limit": 1}
    resp = await app_client.post("search", json=params)
    assert resp.headers["content-type"] == "application/geo+json"


async def test_get_search_content_type(app_client):
    resp = await app_client.get("search")
    assert resp.headers["content-type"] == "application/geo+json"


async def test_landing_links(app_client):
    """test landing page links."""
    landing = await app_client.get("/")
    assert landing.status_code == 200, landing.text
    assert "Queryables available for this Catalog" in [
        link.get("title") for link in landing.json()["links"]
    ]


async def test_get_queryables_content_type(app_client, load_test_collection):
    resp = await app_client.get("queryables")
    assert resp.status_code == 200
    assert resp.headers["content-type"] == "application/schema+json"

    coll = load_test_collection
    resp = await app_client.get(f"collections/{coll['id']}/queryables")
    assert resp.status_code == 200
    assert resp.headers["content-type"] == "application/schema+json"


async def test_get_features_content_type(app_client, load_test_collection):
    coll = load_test_collection
    resp = await app_client.get(f"collections/{coll['id']}/items")
    assert resp.headers["content-type"] == "application/geo+json"


async def test_get_features_self_link(app_client, load_test_collection):
    # https://github.com/stac-utils/stac-fastapi/issues/483
    resp = await app_client.get(f"collections/{load_test_collection['id']}/items")
    assert resp.status_code == 200
    resp_json = resp.json()
    self_link = next((link for link in resp_json["links"] if link["rel"] == "self"), None)
    assert self_link is not None
    assert self_link["href"].endswith("/items")


async def test_get_feature_content_type(app_client, load_test_collection, load_test_item):
    resp = await app_client.get(
        f"collections/{load_test_collection['id']}/items/{load_test_item['id']}"
    )
    assert resp.headers["content-type"] == "application/geo+json"


async def test_api_headers(app_client):
    resp = await app_client.get("/api")
    assert resp.headers["content-type"] == "application/vnd.oai.openapi+json;version=3.0"
    assert resp.status_code == 200


async def test_core_router(api_client, app):
    core_routes = set()
    for core_route in STAC_CORE_ROUTES:
        method, path = core_route.split(" ")
        core_routes.add("{} {}".format(method, app.state.router_prefix + path))

    api_routes = {
        f"{list(route.methods)[0]} {route.path}" for route in api_client.app.routes
    }
    assert not core_routes - api_routes


async def test_landing_page_stac_extensions(app_client):
    resp = await app_client.get("/")
    assert resp.status_code == 200
    resp_json = resp.json()
    assert not resp_json["stac_extensions"]


async def test_transactions_router(api_client, app):
    transaction_routes = set()
    for transaction_route in STAC_TRANSACTION_ROUTES:
        method, path = transaction_route.split(" ")
        transaction_routes.add("{} {}".format(method, app.state.router_prefix + path))

    api_routes = {
        f"{list(route.methods)[0]} {route.path}" for route in api_client.app.routes
    }
    assert not transaction_routes - api_routes


async def test_app_transaction_extension(
    app_client, load_test_data, load_test_collection
):
    coll = load_test_collection
    item = load_test_data("test_item.json")
    resp = await app_client.post(f"/collections/{coll['id']}/items", json=item)
    assert resp.status_code == 201


async def test_app_query_extension(load_test_data, app_client, load_test_collection):
    coll = load_test_collection
    item = load_test_data("test_item.json")
    resp = await app_client.post(f"/collections/{coll['id']}/items", json=item)
    assert resp.status_code == 201

    params = {"query": {"proj:epsg": {"eq": item["properties"]["proj:epsg"]}}}
    resp = await app_client.post("/search", json=params)
    assert resp.status_code == 200
    resp_json = resp.json()
    assert len(resp_json["features"]) == 1

    params["query"] = quote_plus(orjson.dumps(params["query"]))
    resp = await app_client.get("/search", params=params)
    assert resp.status_code == 200
    resp_json = resp.json()
    assert len(resp_json["features"]) == 1


async def test_app_query_extension_limit_1(
    load_test_data, app_client, load_test_collection
):
    coll = load_test_collection
    item = load_test_data("test_item.json")
    resp = await app_client.post(f"/collections/{coll['id']}/items", json=item)
    assert resp.status_code == 201

    params = {"limit": 1}
    resp = await app_client.post("/search", json=params)
    assert resp.status_code == 200
    resp_json = resp.json()
    assert len(resp_json["features"]) == 1


async def test_app_query_extension_limit_eq0(app_client):
    params = {"limit": 0}
    resp = await app_client.post("/search", json=params)
    assert resp.status_code == 400


async def test_app_query_extension_limit_lt0(
    load_test_data, app_client, load_test_collection
):
    coll = load_test_collection
    item = load_test_data("test_item.json")
    resp = await app_client.post(f"/collections/{coll['id']}/items", json=item)
    assert resp.status_code == 201

    params = {"limit": -1}
    resp = await app_client.post("/search", json=params)
    assert resp.status_code == 400


async def test_app_query_extension_limit_gt10000(
    load_test_data, app_client, load_test_collection
):
    coll = load_test_collection
    item = load_test_data("test_item.json")
    resp = await app_client.post(f"/collections/{coll['id']}/items", json=item)
    assert resp.status_code == 201

    params = {"limit": 10001}
    resp = await app_client.post("/search", json=params)
    assert resp.status_code == 200


async def test_app_query_extension_gt(load_test_data, app_client, load_test_collection):
    coll = load_test_collection
    item = load_test_data("test_item.json")
    resp = await app_client.post(f"/collections/{coll['id']}/items", json=item)
    assert resp.status_code == 201

    params = {"query": {"proj:epsg": {"gt": item["properties"]["proj:epsg"]}}}
    resp = await app_client.post("/search", json=params)
    assert resp.status_code == 200
    resp_json = resp.json()
    assert len(resp_json["features"]) == 0


async def test_app_query_extension_gte(load_test_data, app_client, load_test_collection):
    coll = load_test_collection
    item = load_test_data("test_item.json")
    resp = await app_client.post(f"/collections/{coll['id']}/items", json=item)
    assert resp.status_code == 201

    params = {"query": {"proj:epsg": {"gte": item["properties"]["proj:epsg"]}}}
    resp = await app_client.post("/search", json=params)
    assert resp.status_code == 200
    resp_json = resp.json()
    assert len(resp_json["features"]) == 1


async def test_app_sort_extension(load_test_data, app_client, load_test_collection):
    coll = load_test_collection
    first_item = load_test_data("test_item.json")
    item_date = datetime.strptime(
        first_item["properties"]["datetime"], "%Y-%m-%dT%H:%M:%SZ"
    )
    resp = await app_client.post(f"/collections/{coll['id']}/items", json=first_item)
    assert resp.status_code == 201

    second_item = load_test_data("test_item.json")
    second_item["id"] = "another-item"
    another_item_date = item_date - timedelta(days=1)
    second_item["properties"]["datetime"] = another_item_date.strftime(
        "%Y-%m-%dT%H:%M:%SZ"
    )
    resp = await app_client.post(f"/collections/{coll['id']}/items", json=second_item)
    assert resp.status_code == 201

    params = {
        "collections": [coll["id"]],
        "sortby": [{"field": "datetime", "direction": "desc"}],
    }

    resp = await app_client.post("/search", json=params)
    assert resp.status_code == 200
    resp_json = resp.json()
    assert resp_json["features"][0]["id"] == first_item["id"]
    assert resp_json["features"][1]["id"] == second_item["id"]

    params = {
        "collections": [coll["id"]],
        "sortby": [{"field": "datetime", "direction": "asc"}],
    }
    resp = await app_client.post("/search", json=params)
    assert resp.status_code == 200
    resp_json = resp.json()
    assert resp_json["features"][1]["id"] == first_item["id"]
    assert resp_json["features"][0]["id"] == second_item["id"]


async def test_search_invalid_date(load_test_data, app_client, load_test_collection):
    coll = load_test_collection
    first_item = load_test_data("test_item.json")
    resp = await app_client.post(f"/collections/{coll['id']}/items", json=first_item)
    assert resp.status_code == 201

    params = {
        "datetime": "2020-XX-01/2020-10-30",
        "collections": [coll["id"]],
    }

    resp = await app_client.post("/search", json=params)
    assert resp.status_code == 400


async def test_bbox_3d(load_test_data, app_client, load_test_collection):
    coll = load_test_collection
    first_item = load_test_data("test_item.json")
    resp = await app_client.post(f"/collections/{coll['id']}/items", json=first_item)
    assert resp.status_code == 201

    australia_bbox = [106.343365, -47.199523, 0.1, 168.218365, -19.437288, 0.1]
    params = {
        "bbox": australia_bbox,
        "collections": [coll["id"]],
    }
    resp = await app_client.post("/search", json=params)
    assert resp.status_code == 200

    resp_json = resp.json()
    assert len(resp_json["features"]) == 1


async def test_app_search_response(load_test_data, app_client, load_test_collection):
    coll = load_test_collection
    params = {
        "collections": [coll["id"]],
    }
    resp = await app_client.post("/search", json=params)
    assert resp.status_code == 200
    resp_json = resp.json()

    assert resp_json.get("type") == "FeatureCollection"
    # stac_version and stac_extensions were removed in v1.0.0-beta.3
    assert resp_json.get("stac_version") is None
    assert resp_json.get("stac_extensions") is None


async def test_search_point_intersects(load_test_data, app_client, load_test_collection):
    coll = load_test_collection
    item = load_test_data("test_item.json")
    resp = await app_client.post(f"/collections/{coll['id']}/items", json=item)
    assert resp.status_code == 201

    new_coordinates = []
    for coordinate in item["geometry"]["coordinates"][0]:
        new_coordinates.append([coordinate[0] * -1, coordinate[1] * -1])
    item["id"] = "test-item-other-hemispheres"
    item["geometry"]["coordinates"] = [new_coordinates]
    item["bbox"] = [value * -1 for value in item["bbox"]]
    resp = await app_client.post(f"/collections/{coll['id']}/items", json=item)
    assert resp.status_code == 201

    point = [150.04, -33.14]
    intersects = {"type": "Point", "coordinates": point}

    params = {
        "intersects": intersects,
        "collections": [item["collection"]],
    }
    resp = await app_client.post("/search", json=params)
    assert resp.status_code == 200
    resp_json = resp.json()
    assert len(resp_json["features"]) == 1

    params["intersects"] = orjson.dumps(params["intersects"]).decode("utf-8")
    resp = await app_client.get("/search", params=params)
    assert resp.status_code == 200
    resp_json = resp.json()
    assert len(resp_json["features"]) == 1


async def test_search_line_string_intersects(
    load_test_data, app_client, load_test_collection
):
    coll = load_test_collection
    item = load_test_data("test_item.json")
    resp = await app_client.post(f"/collections/{coll['id']}/items", json=item)
    assert resp.status_code == 201

    line = [[150.04, -33.14], [150.22, -33.89]]
    intersects = {"type": "LineString", "coordinates": line}

    params = {
        "intersects": intersects,
        "collections": [item["collection"]],
    }
    resp = await app_client.post("/search", json=params)
    assert resp.status_code == 200
    resp_json = resp.json()
    assert len(resp_json["features"]) == 1


@pytest.mark.asyncio
async def test_landing_forwarded_header(load_test_data, app_client, load_test_collection):
    coll = load_test_collection
    item = load_test_data("test_item.json")
    await app_client.post(f"/collections/{coll['id']}/items", json=item)
    response = (
        await app_client.get(
            "/",
            headers={
                "Forwarded": "proto=https;host=test:1234",
                "X-Forwarded-Proto": "http",
                "X-Forwarded-Port": "4321",
            },
        )
    ).json()
    for link in response["links"]:
        assert link["href"].startswith("https://test:1234/")


@pytest.mark.asyncio
async def test_search_forwarded_header(load_test_data, app_client, load_test_collection):
    coll = load_test_collection
    item = load_test_data("test_item.json")
    await app_client.post(f"/collections/{coll['id']}/items", json=item)
    resp = await app_client.post(
        "/search",
        json={
            "collections": [item["collection"]],
        },
        headers={"Forwarded": "proto=https;host=test:1234"},
    )
    features = resp.json()["features"]
    assert len(features) > 0
    for feature in features:
        for link in feature["links"]:
            assert link["href"].startswith("https://test:1234/")


@pytest.mark.asyncio
async def test_search_x_forwarded_headers(
    load_test_data, app_client, load_test_collection
):
    coll = load_test_collection
    item = load_test_data("test_item.json")
    await app_client.post(f"/collections/{coll['id']}/items", json=item)
    resp = await app_client.post(
        "/search",
        json={
            "collections": [item["collection"]],
        },
        headers={
            "X-Forwarded-Proto": "https",
            "X-Forwarded-Port": "1234",
        },
    )
    features = resp.json()["features"]
    assert len(features) > 0
    for feature in features:
        for link in feature["links"]:
            assert link["href"].startswith("https://test:1234/")


@pytest.mark.asyncio
async def test_search_duplicate_forward_headers(
    load_test_data, app_client, load_test_collection
):
    coll = load_test_collection
    item = load_test_data("test_item.json")
    await app_client.post(f"/collections/{coll['id']}/items", json=item)
    resp = await app_client.post(
        "/search",
        json={
            "collections": [item["collection"]],
        },
        headers={
            "Forwarded": "proto=https;host=test:1234",
            "X-Forwarded-Proto": "http",
            "X-Forwarded-Port": "4321",
        },
    )
    features = resp.json()["features"]
    assert len(features) > 0
    for feature in features:
        for link in feature["links"]:
            assert link["href"].startswith("https://test:1234/")


@pytest.mark.asyncio
async def test_base_queryables(load_test_data, app_client, load_test_collection):
    resp = await app_client.get("/queryables")
    assert resp.status_code == 200
    assert resp.headers["Content-Type"] == "application/schema+json"
    q = resp.json()
    assert q["$id"].endswith("/queryables")
    assert q["type"] == "object"
    assert "properties" in q
    assert "id" in q["properties"]


@pytest.mark.asyncio
async def test_collection_queryables(load_test_data, app_client, load_test_collection):
    resp = await app_client.get("/collections/test-collection/queryables")
    assert resp.status_code == 200
    assert resp.headers["Content-Type"] == "application/schema+json"
    q = resp.json()
    assert q["$id"].endswith("/collections/test-collection/queryables")
    assert q["type"] == "object"
    assert "properties" in q
    assert "id" in q["properties"]


@pytest.mark.asyncio
async def test_get_collections_search(
    app_client, load_test_collection, load_test2_collection
):
    # this search should only return a single collection
    resp = await app_client.get(
        "/collections",
        params={"datetime": "2010-01-01T00:00:00Z/2010-01-02T00:00:00Z"},
    )
    assert len(resp.json()["collections"]) == 1
    assert resp.json()["collections"][0]["id"] == load_test2_collection.id

    # same with this one
    resp = await app_client.get(
        "/collections",
        params={"datetime": "2020-01-01T00:00:00Z/.."},
    )
    assert len(resp.json()["collections"]) == 1
    assert resp.json()["collections"][0]["id"] == load_test_collection["id"]

    # no params should return both collections
    resp = await app_client.get(
        "/collections",
    )
    assert len(resp.json()["collections"]) == 2

    # this search should return test collection 1 first
    resp = await app_client.get(
        "/collections",
        params={"sortby": "title"},
    )
    assert resp.json()["collections"][0]["id"] == load_test_collection["id"]
    assert resp.json()["collections"][1]["id"] == load_test2_collection.id

    # this search should return test collection 2 first
    resp = await app_client.get(
        "/collections",
        params={"sortby": "-title"},
    )
    assert resp.json()["collections"][1]["id"] == load_test_collection["id"]
    assert resp.json()["collections"][0]["id"] == load_test2_collection.id


@pytest.mark.asyncio
async def test_item_collection_filter_bbox(
    load_test_data, app_client, load_test_collection
):
    coll = load_test_collection
    first_item = load_test_data("test_item.json")
    resp = await app_client.post(f"/collections/{coll['id']}/items", json=first_item)
    assert resp.status_code == 201

    bbox = "100,-50,170,-20"
    resp = await app_client.get(f"/collections/{coll['id']}/items", params={"bbox": bbox})
    assert resp.status_code == 200
    resp_json = resp.json()
    assert len(resp_json["features"]) == 1

    bbox = "1,2,3,4"
    resp = await app_client.get(f"/collections/{coll['id']}/items", params={"bbox": bbox})
    assert resp.status_code == 200
    resp_json = resp.json()
    assert len(resp_json["features"]) == 0


@pytest.mark.asyncio
async def test_item_collection_filter_datetime(
    load_test_data, app_client, load_test_collection
):
    coll = load_test_collection
    first_item = load_test_data("test_item.json")
    resp = await app_client.post(f"/collections/{coll['id']}/items", json=first_item)
    assert resp.status_code == 201

    datetime_range = "2020-01-01T00:00:00.00Z/.."
    resp = await app_client.get(
        f"/collections/{coll['id']}/items", params={"datetime": datetime_range}
    )
    assert resp.status_code == 200
    resp_json = resp.json()
    assert len(resp_json["features"]) == 1

    datetime_range = "2018-01-01T00:00:00.00Z/2019-01-01T00:00:00.00Z"
    resp = await app_client.get(
        f"/collections/{coll['id']}/items", params={"datetime": datetime_range}
    )
    assert resp.status_code == 200
    resp_json = resp.json()
    assert len(resp_json["features"]) == 0


@pytest.mark.asyncio
async def test_bad_collection_queryables(
    load_test_data, app_client, load_test_collection
):
    resp = await app_client.get("/collections/bad-collection/queryables")
    assert resp.status_code == 404


async def test_deleting_items_with_identical_ids(app_client):
    collection_a = Collection("collection-a", "The first collection", DEFAULT_EXTENT)
    collection_b = Collection("collection-b", "The second collection", DEFAULT_EXTENT)
    item = Item("the-item", GLOBAL_GEOMETRY, GLOBAL_BBOX, datetime.now(), {})

    for collection in (collection_a, collection_b):
        response = await app_client.post(
            "/collections", json=collection.to_dict(include_self_link=False)
        )
        assert response.status_code == 201
        item_as_dict = item.to_dict(include_self_link=False)
        item_as_dict["collection"] = collection.id
        response = await app_client.post(
            f"/collections/{collection.id}/items", json=item_as_dict
        )
        assert response.status_code == 201
        response = await app_client.get(f"/collections/{collection.id}/items")
        assert response.status_code == 200, response.json()
        assert len(response.json()["features"]) == 1

    for collection in (collection_a, collection_b):
        response = await app_client.delete(
            f"/collections/{collection.id}/items/{item.id}"
        )
        assert response.status_code == 200, response.json()
        response = await app_client.get(f"/collections/{collection.id}/items")
        assert response.status_code == 200, response.json()
        assert not response.json()["features"]


@pytest.mark.parametrize("direction", ("asc", "desc"))
async def test_sorting_and_paging(app_client, load_test_collection, direction: str):
    collection_id = load_test_collection["id"]
    for i in range(10):
        item = Item(
            id=f"item-{i}",
            geometry={"type": "Point", "coordinates": [-105.1019, 40.1672]},
            bbox=[-105.1019, 40.1672, -105.1019, 40.1672],
            datetime=datetime.now(),
            properties={
                "eo:cloud_cover": 42 + i if i % 3 != 0 else None,
            },
        )
        item.collection_id = collection_id
        response = await app_client.post(
            f"/collections/{collection_id}/items",
            json=item.to_dict(include_self_link=False, transform_hrefs=False),
        )
        assert response.status_code == 201

    async def search(query: Dict[str, Any]) -> List[Item]:
        items: List[Item] = []
        while True:
            response = await app_client.post("/search", json=query)
            json = response.json()
            assert response.status_code == 200, json
            items.extend((Item.from_dict(d) for d in json["features"]))
            next_link = next(
                (link for link in json["links"] if link["rel"] == "next"), None
            )
            if next_link is None:
                return items
            else:
                query = next_link["body"]

    query = {
        "collections": [collection_id],
        "sortby": [{"field": "properties.eo:cloud_cover", "direction": direction}],
        "limit": 5,
    }
    items = await search(query)
    assert len(items) == 10, items


@pytest.mark.asyncio
async def test_wrapped_function(load_test_data, database) -> None:
    # Ensure wrappers, e.g. Planetary Computer's rate limiting, work.
    # https://github.com/gadomski/planetary-computer-apis/blob/2719ccf6ead3e06de0784c39a2918d4d1811368b/pccommon/pccommon/redis.py#L205-L238

    T = TypeVar("T")

    def wrap() -> (
        Callable[
            [Callable[..., Coroutine[Any, Any, T]]],
            Callable[..., Coroutine[Any, Any, T]],
        ]
    ):
        def decorator(
            fn: Callable[..., Coroutine[Any, Any, T]],
        ) -> Callable[..., Coroutine[Any, Any, T]]:
            async def _wrapper(*args: Any, **kwargs: Any) -> T:
                request: Optional[Request] = kwargs.get("request")
                if request:
                    pass  # This is where rate limiting would be applied
                else:
                    raise ValueError(f"Missing request in {fn.__name__}")
                return await fn(*args, **kwargs)

            return _wrapper

        return decorator

    class Client(CoreCrudClient):
        @wrap()
        async def get_collection(
            self, collection_id: str, request: Request, **kwargs
        ) -> stac_types.Item:
            return await super().get_collection(collection_id, request=request, **kwargs)

    settings = Settings(
        testing=True,
    )

    postgres_settings = PostgresSettings(
        pguser=database.user,
        pgpassword=database.password,
        pghost=database.host,
        pgport=database.port,
        pgdatabase=database.dbname,
    )

    extensions = [
        TransactionExtension(client=TransactionsClient(), settings=settings),
        FieldsExtension(),
    ]
    post_request_model = create_post_request_model(extensions, base_model=PgstacSearch)
    get_request_model = create_get_request_model(extensions)

    collection_search_extension = CollectionSearchExtension.from_extensions(
        extensions=[
            FieldsExtension(conformance_classes=[FieldsConformanceClasses.COLLECTIONS]),
        ]
    )

    api = StacApi(
        client=Client(pgstac_search_model=post_request_model),
        settings=settings,
        extensions=extensions,
        search_post_request_model=post_request_model,
        search_get_request_model=get_request_model,
        collections_get_request_model=collection_search_extension.GET,
    )
    app = api.app
    await connect_to_db(
        app,
        postgres_settings=postgres_settings,
        add_write_connection_pool=True,
    )
    try:
        async with AsyncClient(transport=ASGITransport(app=app)) as client:
            response = await client.post(
                "http://test/collections",
                json=load_test_data("test_collection.json"),
            )
            assert response.status_code == 201
            response = await client.post(
                "http://test/collections/test-collection/items",
                json=load_test_data("test_item.json"),
            )
            assert response.status_code == 201
            response = await client.get(
                "http://test/collections/test-collection/items/test-item"
            )
            assert response.status_code == 200
    finally:
        await close_db_connection(app)


@pytest.mark.asyncio
@pytest.mark.parametrize("validation", [True, False])
@pytest.mark.parametrize("hydrate", [True, False])
async def test_no_extension(
    hydrate, validation, load_test_data, database, pgstac
) -> None:
    """test PgSTAC with no extension."""
    connection = f"postgresql://{database.user}:{quote_plus(database.password)}@{database.host}:{database.port}/{database.dbname}"
    with PgstacDB(dsn=connection) as db:
        loader = Loader(db=db)
        loader.load_collections(os.path.join(DATA_DIR, "test_collection.json"))
        loader.load_items(os.path.join(DATA_DIR, "test_item.json"))

    settings = Settings(
        testing=True,
        use_api_hydrate=hydrate,
        enable_response_models=validation,
    )
    postgres_settings = PostgresSettings(
<<<<<<< HEAD
        postgres_user=database.user,
        postgres_user_writer=database.user,
        postgres_pass=database.password,
        postgres_host_reader=database.host,
        postgres_host_writer=database.host,
        postgres_port=database.port,
        postgres_dbname=database.dbname,
=======
        pguser=database.user,
        pgpassword=database.password,
        pghost=database.host,
        pgport=database.port,
        pgdatabase=database.dbname,
>>>>>>> 2d593b35
    )
    extensions = []
    post_request_model = create_post_request_model(extensions, base_model=PgstacSearch)
    api = StacApi(
        client=CoreCrudClient(pgstac_search_model=post_request_model),
        settings=settings,
        extensions=extensions,
        search_post_request_model=post_request_model,
    )
    app = api.app
    await connect_to_db(
        app,
        postgres_settings=postgres_settings,
        add_write_connection_pool=True,
    )
    try:
        async with AsyncClient(transport=ASGITransport(app=app)) as client:
            landing = await client.get("http://test/")
            assert landing.status_code == 200, landing.text
            assert "Queryables" not in [
                link.get("title") for link in landing.json()["links"]
            ]

            collection = await client.get("http://test/collections/test-collection")
            assert collection.status_code == 200, collection.text

            collections = await client.get("http://test/collections")
            assert collections.status_code == 200, collections.text

            # datetime should be ignored
            collection_datetime = await client.get(
                "http://test/collections/test-collection",
                params={
                    "datetime": "2000-01-01T00:00:00Z/2000-12-31T00:00:00Z",
                },
            )
            assert collection_datetime.text == collection.text

            item = await client.get(
                "http://test/collections/test-collection/items/test-item"
            )
            assert item.status_code == 200, item.text

            item_collection = await client.get(
                "http://test/collections/test-collection/items",
                params={"limit": 10},
            )
            assert item_collection.status_code == 200, item_collection.text

            get_search = await client.get(
                "http://test/search",
                params={
                    "collections": ["test-collection"],
                },
            )
            assert get_search.status_code == 200, get_search.text

            post_search = await client.post(
                "http://test/search",
                json={
                    "collections": ["test-collection"],
                },
            )
            assert post_search.status_code == 200, post_search.text

            get_search = await client.get(
                "http://test/search",
                params={
                    "collections": ["test-collection"],
                    "fields": "properties.datetime",
                },
            )
            # fields should be ignored
            assert get_search.status_code == 200, get_search.text
            props = get_search.json()["features"][0]["properties"]
            assert len(props) > 1

            post_search = await client.post(
                "http://test/search",
                json={
                    "collections": ["test-collection"],
                    "fields": {
                        "include": ["properties.datetime"],
                    },
                },
            )
            # fields should be ignored
            assert post_search.status_code == 200, post_search.text
            props = get_search.json()["features"][0]["properties"]
            assert len(props) > 1

    finally:
        await close_db_connection(app)


async def test_default_app(default_client, default_app, load_test_data):
    api_routes = {
        f"{list(route.methods)[0]} {route.path}" for route in default_app.routes
    }
    assert set(STAC_CORE_ROUTES).issubset(api_routes)
    assert set(STAC_TRANSACTION_ROUTES).issubset(api_routes)

    # Load collections
    col = load_test_data("test_collection.json")
    resp = await default_client.post("/collections", json=col)
    assert resp.status_code == 201

    # Load items
    item = load_test_data("test_item.json")
    resp = await default_client.post(f"/collections/{col['id']}/items", json=item)
    assert resp.status_code == 201

    resp = await default_client.get("/conformance")
    assert resp.status_code == 200
    conf = resp.json()["conformsTo"]
    assert (
        "https://api.stacspec.org/v1.0.0/ogcapi-features/extensions/transaction" in conf
    )
    assert "https://api.stacspec.org/v1.0.0/collections/extensions/transaction" in conf
    assert "http://www.opengis.net/spec/cql2/1.0/conf/basic-cql2" in conf
    assert "http://www.opengis.net/spec/ogcapi-common-2/1.0/conf/simple-query" in conf
    assert "http://www.opengis.net/spec/ogcapi-features-1/1.0/conf/core" in conf
    assert (
        "http://www.opengis.net/spec/ogcapi-features-3/1.0/conf/features-filter" in conf
    )
    assert "http://www.opengis.net/spec/ogcapi-features-3/1.0/conf/filter" in conf
    assert "https://api.stacspec.org/v1.0.0-rc.1/collection-search" in conf
    assert "https://api.stacspec.org/v1.0.0/collections" in conf
    assert "https://api.stacspec.org/v1.0.0/ogcapi-features#query" in conf
    assert "https://api.stacspec.org/v1.0.0/ogcapi-features#sort" in conf


async def test_app_transactions_validate_extension(
    app_client_validate_ext, load_test_data
):
    coll = load_test_data("test_collection.json")
    # Add attribution extension
    # https://github.com/stac-extensions/attribution
    coll["stac_extensions"] = [
        "https://stac-extensions.github.io/attribution/v0.1.0/schema.json",
    ]

    resp = await app_client_validate_ext.post("/collections", json=coll)
    assert resp.status_code == 422
    assert "STAC Extensions failed validation:" in resp.json()["detail"]

    # add attribution
    coll["attribution"] = "something"
    resp = await app_client_validate_ext.post("/collections", json=coll)
    assert resp.status_code == 201

    item = load_test_data("test_item.json")
    item["stac_extensions"].append(
        "https://stac-extensions.github.io/attribution/v0.1.0/schema.json",
    )
    resp = await app_client_validate_ext.post(
        f"/collections/{coll['id']}/items", json=item
    )
    assert resp.status_code == 422
    assert "STAC Extensions failed validation:" in resp.json()["detail"]

    item["properties"]["attribution"] = "something"
    resp = await app_client_validate_ext.post(
        f"/collections/{coll['id']}/items", json=item
    )
    assert resp.status_code == 201<|MERGE_RESOLUTION|>--- conflicted
+++ resolved
@@ -813,21 +813,11 @@
         enable_response_models=validation,
     )
     postgres_settings = PostgresSettings(
-<<<<<<< HEAD
-        postgres_user=database.user,
-        postgres_user_writer=database.user,
-        postgres_pass=database.password,
-        postgres_host_reader=database.host,
-        postgres_host_writer=database.host,
-        postgres_port=database.port,
-        postgres_dbname=database.dbname,
-=======
         pguser=database.user,
         pgpassword=database.password,
         pghost=database.host,
         pgport=database.port,
         pgdatabase=database.dbname,
->>>>>>> 2d593b35
     )
     extensions = []
     post_request_model = create_post_request_model(extensions, base_model=PgstacSearch)
