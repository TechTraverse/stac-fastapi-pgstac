import logging
import uuid
from contextlib import asynccontextmanager
from copy import deepcopy
from typing import Callable, Literal

import pytest
from fastapi import Request
from pydantic import ValidationError
from stac_pydantic import Collection, Item

from stac_fastapi.pgstac.config import PostgresSettings
from stac_fastapi.pgstac.db import close_db_connection, connect_to_db, get_connection

# from tests.conftest import MockStarletteRequest
logger = logging.getLogger(__name__)


async def test_create_collection(app_client, load_test_data: Callable):
    in_json = load_test_data("test_collection.json")
    in_coll = Collection.model_validate(in_json)
    resp = await app_client.post(
        "/collections",
        json=in_json,
    )
    assert resp.status_code == 201
    post_coll = Collection.model_validate(resp.json())
    assert in_coll.model_dump(exclude={"links"}) == post_coll.model_dump(
        exclude={"links"}
    )

    resp = await app_client.get(f"/collections/{post_coll.id}")
    assert resp.status_code == 200
    get_coll = Collection.model_validate(resp.json())
    assert post_coll.model_dump(exclude={"links"}) == get_coll.model_dump(
        exclude={"links"}
    )


async def test_update_collection(app_client, load_test_collection, load_test_data):
    in_coll = load_test_collection
    in_coll["keywords"].append("newkeyword")

    resp = await app_client.put(f"/collections/{in_coll['id']}", json=in_coll)
    assert resp.status_code == 200

    resp = await app_client.get(f"/collections/{in_coll['id']}")
    assert resp.status_code == 200

    get_coll = Collection.model_validate(resp.json())
    in_coll = Collection(**in_coll)
    assert in_coll.model_dump(exclude={"links"}) == get_coll.model_dump(exclude={"links"})
    assert "newkeyword" in get_coll.keywords


async def test_delete_collection(app_client, load_test_collection):
    in_coll = load_test_collection

    resp = await app_client.delete(f"/collections/{in_coll['id']}")
    assert resp.status_code == 200

    resp = await app_client.get(f"/collections/{in_coll['id']}")
    assert resp.status_code == 404


async def test_create_item(app_client, load_test_data: Callable, load_test_collection):
    coll = load_test_collection
    in_json = load_test_data("test_item.json")
    resp = await app_client.post(
        f"/collections/{coll['id']}/items",
        json=in_json,
    )
    assert resp.status_code == 201
    in_item = Item.model_validate(in_json)
    post_item = Item.model_validate(resp.json())
    assert in_item.model_dump(exclude={"links"}) == post_item.model_dump(
        exclude={"links"}
    )

    resp = await app_client.get(f"/collections/{coll['id']}/items/{post_item.id}")
    assert resp.status_code == 200
    get_item = Item.model_validate(resp.json())
    assert in_item.model_dump(exclude={"links"}) == get_item.model_dump(exclude={"links"})


async def test_create_item_no_collection_id(
    app_client, load_test_data: Callable, load_test_collection
):
    """Items with no collection id should be set with the collection id from the path"""
    coll = load_test_collection

    item = load_test_data("test_item.json")
    item["collection"] = None

    resp = await app_client.post(
        f"/collections/{coll['id']}/items",
        json=item,
    )

    assert resp.status_code == 201

    resp = await app_client.get(f"/collections/{coll['id']}/items/{item['id']}")

    assert resp.status_code == 200

    get_item = Item.model_validate(resp.json())
    assert get_item.collection == coll["id"]


async def test_create_item_invalid_ids(
    app_client, load_test_data: Callable, load_test_collection
):
    """Items with invalid ids should return an error"""
    coll = load_test_collection

    item = load_test_data("test_item.json")
    item["id"] = "invalid/id"
    resp = await app_client.post(
        f"/collections/{coll['id']}/items",
        json=item,
    )
    assert resp.status_code == 400


async def test_create_item_invalid_collection_id(
    app_client, load_test_data: Callable, load_test_collection
):
    """Items with invalid collection ids should return an error"""
    coll = load_test_collection

    item = load_test_data("test_item.json")
    item["collection"] = "wrong-collection-id"
    resp = await app_client.post(
        f"/collections/{coll['id']}/items",
        json=item,
    )
    assert resp.status_code == 400


async def test_create_item_bad_body(
    app_client, load_test_data: Callable, load_test_collection
):
    """Items with invalid type should return an error"""
    coll = load_test_collection

    item = load_test_data("test_item.json")
    item["type"] = "not-a-type"
    resp = await app_client.post(
        f"/collections/{coll['id']}/items",
        json=item,
    )
    assert resp.status_code == 400


async def test_update_item(app_client, load_test_collection, load_test_item):
    coll = load_test_collection
    item = load_test_item

    item["properties"]["description"] = "Update Test"

    resp = await app_client.put(
        f"/collections/{coll['id']}/items/{item['id']}", json=item
    )
    assert resp.status_code == 200

    resp = await app_client.get(f"/collections/{coll['id']}/items/{item['id']}")
    assert resp.status_code == 200
    get_item = Item.model_validate(resp.json())

    item = Item(**item)
    assert item.model_dump(exclude={"links"}) == get_item.model_dump(exclude={"links"})
    assert get_item.properties.description == "Update Test"


async def test_delete_item(app_client, load_test_collection, load_test_item):
    coll = load_test_collection
    item = load_test_item

    resp = await app_client.delete(f"/collections/{coll['id']}/items/{item['id']}")
    assert resp.status_code == 200

    resp = await app_client.get(f"/collections/{coll['id']}/items/{item['id']}")
    assert resp.status_code == 404


async def test_get_collection_items(app_client, load_test_collection, load_test_item):
    coll = load_test_collection
    item = load_test_item

    for _ in range(4):
        item["id"] = str(uuid.uuid4())
        resp = await app_client.post(
            f"/collections/{coll['id']}/items",
            json=item,
        )
        assert resp.status_code == 201

    resp = await app_client.get(
        f"/collections/{coll['id']}/items",
    )
    assert resp.status_code == 200
    fc = resp.json()
    assert "features" in fc
    assert len(fc["features"]) == 5


async def test_create_item_collection(
    app_client, load_test_data: Callable, load_test_collection
):
    """POSTing a FeatureCollection to the items endpoint should create the items"""
    coll = load_test_collection
    base_item = load_test_data("test_item.json")

    items = []
    for _ in range(5):
        item = deepcopy(base_item)
        item["id"] = str(uuid.uuid4())
        items.append(item)

    item_collection = {"type": "FeatureCollection", "features": items, "links": []}

    resp = await app_client.post(
        f"/collections/{coll['id']}/items",
        json=item_collection,
    )

    assert resp.status_code == 201

    resp = await app_client.get(
        f"/collections/{coll['id']}/items",
    )
    for item in items:
        resp = await app_client.get(f"/collections/{coll['id']}/items/{item['id']}")
        assert resp.status_code == 200


async def test_create_item_collection_no_collection_ids(
    app_client, load_test_data: Callable, load_test_collection
):
    """Items in ItemCollection with no collection ids should be set with the collection id from the path"""
    coll = load_test_collection
    base_item = load_test_data("test_item.json")

    items = []
    for _ in range(5):
        item = deepcopy(base_item)
        item["id"] = str(uuid.uuid4())
        item["collection"] = None
        items.append(item)

    item_collection = {"type": "FeatureCollection", "features": items, "links": []}

    resp = await app_client.post(
        f"/collections/{coll['id']}/items",
        json=item_collection,
    )

    assert resp.status_code == 201

    resp = await app_client.get(
        f"/collections/{coll['id']}/items",
    )
    for item in items:
        resp = await app_client.get(f"/collections/{coll['id']}/items/{item['id']}")
        assert resp.status_code == 200
        assert resp.json()["collection"] == coll["id"]


async def test_create_item_collection_invalid_collection_ids(
    app_client, load_test_data: Callable, load_test_collection
):
    """Feature collection containing items with invalid collection ids should return an error"""
    coll = load_test_collection
    base_item = load_test_data("test_item.json")

    items = []
    for _ in range(5):
        item = deepcopy(base_item)
        item["id"] = str(uuid.uuid4())
        item["collection"] = "wrong-collection-id"
        items.append(item)

    item_collection = {"type": "FeatureCollection", "features": items, "links": []}

    resp = await app_client.post(
        f"/collections/{coll['id']}/items",
        json=item_collection,
    )

    assert resp.status_code == 400


async def test_create_item_collection_invalid_item_ids(
    app_client, load_test_data: Callable, load_test_collection
):
    """Feature collection containing items with invalid ids should return an error"""
    coll = load_test_collection
    base_item = load_test_data("test_item.json")

    items = []
    for _ in range(5):
        item = deepcopy(base_item)
        item["id"] = str(uuid.uuid4()) + "/bad/id"
        items.append(item)

    item_collection = {"type": "FeatureCollection", "features": items, "links": []}

    resp = await app_client.post(
        f"/collections/{coll['id']}/items",
        json=item_collection,
    )

    assert resp.status_code == 400


async def test_create_bulk_items(
    app_client, load_test_data: Callable, load_test_collection
):
    coll = load_test_collection
    item = load_test_data("test_item.json")

    items = {}
    for _ in range(2):
        _item = deepcopy(item)
        _item["id"] = str(uuid.uuid4())
        items[_item["id"]] = _item

    payload = {"items": items}

    resp = await app_client.post(
        f"/collections/{coll['id']}/bulk_items",
        json=payload,
    )
    assert resp.status_code == 200
    assert resp.text == '"Successfully added 2 items."'

    for item_id in items.keys():
        resp = await app_client.get(f"/collections/{coll['id']}/items/{item_id}")
        assert resp.status_code == 200


async def test_create_bulk_items_already_exist_insert(
    app_client, load_test_data: Callable, load_test_collection
):
    coll = load_test_collection
    item = load_test_data("test_item.json")

    items = {}
    for _ in range(2):
        _item = deepcopy(item)
        _item["id"] = str(uuid.uuid4())
        items[_item["id"]] = _item

    payload = {"items": items, "method": "insert"}

    resp = await app_client.post(
        f"/collections/{coll['id']}/bulk_items",
        json=payload,
    )
    assert resp.status_code == 200
    assert resp.text == '"Successfully added 2 items."'

    for item_id in items.keys():
        resp = await app_client.get(f"/collections/{coll['id']}/items/{item_id}")
        assert resp.status_code == 200

    # Try creating the same items again.
    # This should fail with the default insert behavior.
    resp = await app_client.post(
        f"/collections/{coll['id']}/bulk_items",
        json=payload,
    )
    assert resp.status_code == 409


async def test_create_bulk_items_already_exist_upsert(
    app_client, load_test_data: Callable, load_test_collection
):
    coll = load_test_collection
    item = load_test_data("test_item.json")

    items = {}
    for _ in range(2):
        _item = deepcopy(item)
        _item["id"] = str(uuid.uuid4())
        items[_item["id"]] = _item

    payload = {"items": items, "method": "insert"}

    resp = await app_client.post(
        f"/collections/{coll['id']}/bulk_items",
        json=payload,
    )
    assert resp.status_code == 200
    assert resp.text == '"Successfully added 2 items."'

    for item_id in items.keys():
        resp = await app_client.get(f"/collections/{coll['id']}/items/{item_id}")
        assert resp.status_code == 200

    # Try creating the same items again, but using upsert.
    # This should succeed.
    payload["method"] = "upsert"
    resp = await app_client.post(
        f"/collections/{coll['id']}/bulk_items",
        json=payload,
    )
    assert resp.status_code == 200
    assert resp.text == '"Successfully upserted 2 items."'


async def test_create_bulk_items_omit_collection(
    app_client, load_test_data: Callable, load_test_collection
):
    coll = load_test_collection
    item = load_test_data("test_item.json")

    items = {}
    for _ in range(2):
        _item = deepcopy(item)
        _item["id"] = str(uuid.uuid4())
        # remove collection ID here
        del _item["collection"]
        items[_item["id"]] = _item

    payload = {"items": items, "method": "insert"}

    resp = await app_client.post(
        f"/collections/{coll['id']}/bulk_items",
        json=payload,
    )
    assert resp.status_code == 200
    assert resp.text == '"Successfully added 2 items."'

    for item_id in items.keys():
        resp = await app_client.get(f"/collections/{coll['id']}/items/{item_id}")
        assert resp.status_code == 200

    # Try creating the same items again, but using upsert.
    # This should succeed.
    payload["method"] = "upsert"
    resp = await app_client.post(
        f"/collections/{coll['id']}/bulk_items",
        json=payload,
    )
    assert resp.status_code == 200
    assert resp.text == '"Successfully upserted 2 items."'


async def test_create_bulk_items_collection_mismatch(
    app_client, load_test_data: Callable, load_test_collection
):
    coll = load_test_collection
    item = load_test_data("test_item.json")

    items = {}
    for _ in range(2):
        _item = deepcopy(item)
        _item["id"] = str(uuid.uuid4())
        _item["collection"] = "wrong-collection"
        items[_item["id"]] = _item

    payload = {"items": items, "method": "insert"}

    resp = await app_client.post(
        f"/collections/{coll['id']}/bulk_items",
        json=payload,
    )
    assert resp.status_code == 400
    assert (
        resp.json()["detail"]
        == "Collection ID from path parameter (test-collection) does not match Collection ID from Item (wrong-collection)"
    )


async def test_create_bulk_items_id_mismatch(
    app_client, load_test_data: Callable, load_test_collection
):
    coll = load_test_collection
    item = load_test_data("test_item.json")

    items = {}
    for _ in range(2):
        _item = deepcopy(item)
        _item["id"] = str(uuid.uuid4())
        _item["collection"] = "wrong-collection"
        items[_item["id"] + "wrong"] = _item

    payload = {"items": items, "method": "insert"}

    resp = await app_client.post(
        f"/collections/{coll['id']}/bulk_items",
        json=payload,
    )
    assert resp.status_code == 400
    assert (
        resp.json()["detail"]
        == "Collection ID from path parameter (test-collection) does not match Collection ID from Item (wrong-collection)"
    )


# TODO since right now puts implement upsert
# test_create_collection_already_exists
# test create_item_already_exists


# def test_get_collection_items(
#     postgres_core: CoreCrudClient,
#     postgres_transactions: TransactionsClient,
#     load_test_data: Callable,
# ):
#     coll = Collection.model_validate(load_test_data("test_collection.json"))
#     postgres_transactions.create_collection(coll, request=MockStarletteRequest)

#     item = Item.model_validate(load_test_data("test_item.json"))

#     for _ in range(5):
#         item.id = str(uuid.uuid4())
#         postgres_transactions.create_item(item, request=MockStarletteRequest)

#     fc = postgres_core.item_collection(coll.id, request=MockStarletteRequest)
#     assert len(fc.features) == 5

#     for item in fc.features:
#         assert item.collection == coll.id


async def test_db_setup_works_with_env_vars(api_client, database, monkeypatch):
    """Test that the application starts successfully if the POSTGRES_* environment variables are set"""
    monkeypatch.setenv("POSTGRES_USER", database.user)
<<<<<<< HEAD
    monkeypatch.setenv("POSTGRES_USER_WRITER", database.user)
=======
>>>>>>> 0357f130
    monkeypatch.setenv("POSTGRES_PASS", database.password)
    monkeypatch.setenv("POSTGRES_HOST_READER", database.host)
    monkeypatch.setenv("POSTGRES_HOST_WRITER", database.host)
    monkeypatch.setenv("POSTGRES_PORT", str(database.port))
    monkeypatch.setenv("POSTGRES_DBNAME", database.dbname)

    await connect_to_db(api_client.app)
    await close_db_connection(api_client.app)


<<<<<<< HEAD
# async def test_db_setup_fails_without_env_vars(api_client):
#     """Test that the application fails to start if database environment variables are not set."""
#     try:
#         await connect_to_db(api_client.app)
#     except ValidationError:
#         await close_db_connection(api_client.app)
#         pytest.raises(ValidationError)
=======
async def test_db_setup_fails_without_env_vars(api_client):
    """Test that the application fails to start if database environment variables are not set."""
    try:
        await connect_to_db(api_client.app)
    except ValidationError:
        await close_db_connection(api_client.app)
        pytest.raises(ValidationError)
>>>>>>> 0357f130


@asynccontextmanager
async def custom_get_connection(
    request: Request,
    readwrite: Literal["r", "w"],
):
    """An example of customizing the connection getter"""
    async with get_connection(request, readwrite) as conn:
        await conn.execute("SELECT set_config('api.test', 'added-config', false)")
        yield conn


class TestDbConnect:
    @pytest.fixture
    async def app(self, api_client, database):
        """
        app fixture override to setup app with a customized db connection getter
        """
        postgres_settings = PostgresSettings(
            postgres_user=database.user,
<<<<<<< HEAD
            postgres_user_writer=database.user,
=======
>>>>>>> 0357f130
            postgres_pass=database.password,
            postgres_host_reader=database.host,
            postgres_host_writer=database.host,
            postgres_port=database.port,
            postgres_dbname=database.dbname,
        )

        logger.debug("Customizing app setup")
        await connect_to_db(api_client.app, custom_get_connection, postgres_settings)
        yield api_client.app
        await close_db_connection(api_client.app)

    async def test_db_setup(self, api_client, app_client):
        @api_client.app.get(f"{api_client.router.prefix}/db-test")
        async def example_view(request: Request):
            async with request.app.state.get_connection(request, "r") as conn:
                return await conn.fetchval("SELECT current_setting('api.test', true)")

        response = await app_client.get("/db-test")
        assert response.status_code == 200
        assert response.json() == "added-config"<|MERGE_RESOLUTION|>--- conflicted
+++ resolved
@@ -528,10 +528,7 @@
 async def test_db_setup_works_with_env_vars(api_client, database, monkeypatch):
     """Test that the application starts successfully if the POSTGRES_* environment variables are set"""
     monkeypatch.setenv("POSTGRES_USER", database.user)
-<<<<<<< HEAD
     monkeypatch.setenv("POSTGRES_USER_WRITER", database.user)
-=======
->>>>>>> 0357f130
     monkeypatch.setenv("POSTGRES_PASS", database.password)
     monkeypatch.setenv("POSTGRES_HOST_READER", database.host)
     monkeypatch.setenv("POSTGRES_HOST_WRITER", database.host)
@@ -542,15 +539,6 @@
     await close_db_connection(api_client.app)
 
 
-<<<<<<< HEAD
-# async def test_db_setup_fails_without_env_vars(api_client):
-#     """Test that the application fails to start if database environment variables are not set."""
-#     try:
-#         await connect_to_db(api_client.app)
-#     except ValidationError:
-#         await close_db_connection(api_client.app)
-#         pytest.raises(ValidationError)
-=======
 async def test_db_setup_fails_without_env_vars(api_client):
     """Test that the application fails to start if database environment variables are not set."""
     try:
@@ -558,7 +546,6 @@
     except ValidationError:
         await close_db_connection(api_client.app)
         pytest.raises(ValidationError)
->>>>>>> 0357f130
 
 
 @asynccontextmanager
@@ -580,10 +567,7 @@
         """
         postgres_settings = PostgresSettings(
             postgres_user=database.user,
-<<<<<<< HEAD
             postgres_user_writer=database.user,
-=======
->>>>>>> 0357f130
             postgres_pass=database.password,
             postgres_host_reader=database.host,
             postgres_host_writer=database.host,
