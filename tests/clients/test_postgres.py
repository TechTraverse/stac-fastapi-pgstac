import logging
import uuid
from contextlib import asynccontextmanager
from copy import deepcopy
from typing import Callable, Literal

import pytest
from fastapi import Request
from stac_pydantic import Collection, Item

from stac_fastapi.pgstac.config import PostgresSettings
from stac_fastapi.pgstac.db import close_db_connection, connect_to_db, get_connection

# from tests.conftest import MockStarletteRequest
logger = logging.getLogger(__name__)


async def test_create_collection(app_client, load_test_data: Callable):
    in_json = load_test_data("test_collection.json")
    in_coll = Collection.model_validate(in_json)
    resp = await app_client.post(
        "/collections",
        json=in_json,
    )
    assert resp.status_code == 201
    post_coll = Collection.model_validate(resp.json())
    assert in_coll.model_dump(exclude={"links"}) == post_coll.model_dump(
        exclude={"links"}
    )

    resp = await app_client.get(f"/collections/{post_coll.id}")
    assert resp.status_code == 200
    get_coll = Collection.model_validate(resp.json())
    assert post_coll.model_dump(exclude={"links"}) == get_coll.model_dump(
        exclude={"links"}
    )


async def test_update_collection(app_client, load_test_collection, load_test_data):
    in_coll = load_test_collection
    in_coll["keywords"].append("newkeyword")

    resp = await app_client.put(f"/collections/{in_coll['id']}", json=in_coll)
    assert resp.status_code == 200

    resp = await app_client.get(f"/collections/{in_coll['id']}")
    assert resp.status_code == 200

    get_coll = Collection.model_validate(resp.json())
    in_coll = Collection(**in_coll)
    assert in_coll.model_dump(exclude={"links"}) == get_coll.model_dump(exclude={"links"})
    assert "newkeyword" in get_coll.keywords


async def test_delete_collection(app_client, load_test_collection):
    in_coll = load_test_collection

    resp = await app_client.delete(f"/collections/{in_coll['id']}")
    assert resp.status_code == 200

    resp = await app_client.get(f"/collections/{in_coll['id']}")
    assert resp.status_code == 404


async def test_create_item(app_client, load_test_data: Callable, load_test_collection):
    coll = load_test_collection
    in_json = load_test_data("test_item.json")
    resp = await app_client.post(
        f"/collections/{coll['id']}/items",
        json=in_json,
    )
    assert resp.status_code == 201
    in_item = Item.model_validate(in_json)
    post_item = Item.model_validate(resp.json())
    assert in_item.model_dump(exclude={"links"}) == post_item.model_dump(
        exclude={"links"}
    )

    resp = await app_client.get(f"/collections/{coll['id']}/items/{post_item.id}")
    assert resp.status_code == 200
    get_item = Item.model_validate(resp.json())
    assert in_item.model_dump(exclude={"links"}) == get_item.model_dump(exclude={"links"})


async def test_create_item_no_collection_id(
    app_client, load_test_data: Callable, load_test_collection
):
    """Items with no collection id should be set with the collection id from the path"""
    coll = load_test_collection

    item = load_test_data("test_item.json")
    item["collection"] = None

    resp = await app_client.post(
        f"/collections/{coll['id']}/items",
        json=item,
    )

    assert resp.status_code == 201

    resp = await app_client.get(f"/collections/{coll['id']}/items/{item['id']}")

    assert resp.status_code == 200

    get_item = Item.model_validate(resp.json())
    assert get_item.collection == coll["id"]


async def test_create_item_invalid_ids(
    app_client, load_test_data: Callable, load_test_collection
):
    """Items with invalid ids should return an error"""
    coll = load_test_collection

    item = load_test_data("test_item.json")
    item["id"] = "invalid/id"
    resp = await app_client.post(
        f"/collections/{coll['id']}/items",
        json=item,
    )
    assert resp.status_code == 400


async def test_create_item_invalid_collection_id(
    app_client, load_test_data: Callable, load_test_collection
):
    """Items with invalid collection ids should return an error"""
    coll = load_test_collection

    item = load_test_data("test_item.json")
    item["collection"] = "wrong-collection-id"
    resp = await app_client.post(
        f"/collections/{coll['id']}/items",
        json=item,
    )
    assert resp.status_code == 400


async def test_create_item_bad_body(
    app_client, load_test_data: Callable, load_test_collection
):
    """Items with invalid type should return an error"""
    coll = load_test_collection

    item = load_test_data("test_item.json")
    item["type"] = "not-a-type"
    resp = await app_client.post(
        f"/collections/{coll['id']}/items",
        json=item,
    )
    assert resp.status_code == 400


async def test_create_item_no_geometry(
    app_client, load_test_data: Callable, load_test_collection
):
    """Items with missing or null Geometry should return an error"""
    coll = load_test_collection

    item = load_test_data("test_item.json")
    _ = item.pop("bbox")
    item["geometry"] = None
    resp = await app_client.post(f"/collections/{coll['id']}/items", json=item)
    assert resp.status_code == 400
    assert "Geometry is required in pgstac." in resp.json()["detail"]


async def test_update_item(app_client, load_test_collection, load_test_item):
    coll = load_test_collection
    item = load_test_item

    item["properties"]["description"] = "Update Test"

    resp = await app_client.put(
        f"/collections/{coll['id']}/items/{item['id']}", json=item
    )
    assert resp.status_code == 200

    resp = await app_client.get(f"/collections/{coll['id']}/items/{item['id']}")
    assert resp.status_code == 200
    get_item = Item.model_validate(resp.json())

    item = Item(**item)
    assert item.model_dump(exclude={"links"}) == get_item.model_dump(exclude={"links"})
    assert get_item.properties.description == "Update Test"


async def test_delete_item(app_client, load_test_collection, load_test_item):
    coll = load_test_collection
    item = load_test_item

    resp = await app_client.delete(f"/collections/{coll['id']}/items/{item['id']}")
    assert resp.status_code == 200

    resp = await app_client.get(f"/collections/{coll['id']}/items/{item['id']}")
    assert resp.status_code == 404


async def test_get_collection_items(app_client, load_test_collection, load_test_item):
    coll = load_test_collection
    item = load_test_item

    for _ in range(4):
        item["id"] = str(uuid.uuid4())
        resp = await app_client.post(
            f"/collections/{coll['id']}/items",
            json=item,
        )
        assert resp.status_code == 201

    resp = await app_client.get(
        f"/collections/{coll['id']}/items",
    )
    assert resp.status_code == 200
    fc = resp.json()
    assert "features" in fc
    assert len(fc["features"]) == 5


async def test_create_item_collection(
    app_client, load_test_data: Callable, load_test_collection
):
    """POSTing a FeatureCollection to the items endpoint should create the items"""
    coll = load_test_collection
    base_item = load_test_data("test_item.json")

    items = []
    for _ in range(5):
        item = deepcopy(base_item)
        item["id"] = str(uuid.uuid4())
        items.append(item)

    item_collection = {"type": "FeatureCollection", "features": items, "links": []}

    resp = await app_client.post(
        f"/collections/{coll['id']}/items",
        json=item_collection,
    )

    assert resp.status_code == 201

    resp = await app_client.get(
        f"/collections/{coll['id']}/items",
    )
    for item in items:
        resp = await app_client.get(f"/collections/{coll['id']}/items/{item['id']}")
        assert resp.status_code == 200


async def test_create_item_collection_no_collection_ids(
    app_client, load_test_data: Callable, load_test_collection
):
    """Items in ItemCollection with no collection ids should be set with the collection id from the path"""
    coll = load_test_collection
    base_item = load_test_data("test_item.json")

    items = []
    for _ in range(5):
        item = deepcopy(base_item)
        item["id"] = str(uuid.uuid4())
        item["collection"] = None
        items.append(item)

    item_collection = {"type": "FeatureCollection", "features": items, "links": []}

    resp = await app_client.post(
        f"/collections/{coll['id']}/items",
        json=item_collection,
    )

    assert resp.status_code == 201

    resp = await app_client.get(
        f"/collections/{coll['id']}/items",
    )
    for item in items:
        resp = await app_client.get(f"/collections/{coll['id']}/items/{item['id']}")
        assert resp.status_code == 200
        assert resp.json()["collection"] == coll["id"]


async def test_create_item_collection_invalid_collection_ids(
    app_client, load_test_data: Callable, load_test_collection
):
    """Feature collection containing items with invalid collection ids should return an error"""
    coll = load_test_collection
    base_item = load_test_data("test_item.json")

    items = []
    for _ in range(5):
        item = deepcopy(base_item)
        item["id"] = str(uuid.uuid4())
        item["collection"] = "wrong-collection-id"
        items.append(item)

    item_collection = {"type": "FeatureCollection", "features": items, "links": []}

    resp = await app_client.post(
        f"/collections/{coll['id']}/items",
        json=item_collection,
    )

    assert resp.status_code == 400


async def test_create_item_collection_invalid_item_ids(
    app_client, load_test_data: Callable, load_test_collection
):
    """Feature collection containing items with invalid ids should return an error"""
    coll = load_test_collection
    base_item = load_test_data("test_item.json")

    items = []
    for _ in range(5):
        item = deepcopy(base_item)
        item["id"] = str(uuid.uuid4()) + "/bad/id"
        items.append(item)

    item_collection = {"type": "FeatureCollection", "features": items, "links": []}

    resp = await app_client.post(
        f"/collections/{coll['id']}/items",
        json=item_collection,
    )

    assert resp.status_code == 400


async def test_create_bulk_items(
    app_client, load_test_data: Callable, load_test_collection
):
    coll = load_test_collection
    item = load_test_data("test_item.json")

    items = {}
    for _ in range(2):
        _item = deepcopy(item)
        _item["id"] = str(uuid.uuid4())
        items[_item["id"]] = _item

    payload = {"items": items}

    resp = await app_client.post(
        f"/collections/{coll['id']}/bulk_items",
        json=payload,
    )
    assert resp.status_code == 200
    assert resp.text == '"Successfully added 2 items."'

    for item_id in items.keys():
        resp = await app_client.get(f"/collections/{coll['id']}/items/{item_id}")
        assert resp.status_code == 200


async def test_create_bulk_items_already_exist_insert(
    app_client, load_test_data: Callable, load_test_collection
):
    coll = load_test_collection
    item = load_test_data("test_item.json")

    items = {}
    for _ in range(2):
        _item = deepcopy(item)
        _item["id"] = str(uuid.uuid4())
        items[_item["id"]] = _item

    payload = {"items": items, "method": "insert"}

    resp = await app_client.post(
        f"/collections/{coll['id']}/bulk_items",
        json=payload,
    )
    assert resp.status_code == 200
    assert resp.text == '"Successfully added 2 items."'

    for item_id in items.keys():
        resp = await app_client.get(f"/collections/{coll['id']}/items/{item_id}")
        assert resp.status_code == 200

    # Try creating the same items again.
    # This should fail with the default insert behavior.
    resp = await app_client.post(
        f"/collections/{coll['id']}/bulk_items",
        json=payload,
    )
    assert resp.status_code == 409


async def test_create_bulk_items_already_exist_upsert(
    app_client, load_test_data: Callable, load_test_collection
):
    coll = load_test_collection
    item = load_test_data("test_item.json")

    items = {}
    for _ in range(2):
        _item = deepcopy(item)
        _item["id"] = str(uuid.uuid4())
        items[_item["id"]] = _item

    payload = {"items": items, "method": "insert"}

    resp = await app_client.post(
        f"/collections/{coll['id']}/bulk_items",
        json=payload,
    )
    assert resp.status_code == 200
    assert resp.text == '"Successfully added 2 items."'

    for item_id in items.keys():
        resp = await app_client.get(f"/collections/{coll['id']}/items/{item_id}")
        assert resp.status_code == 200

    # Try creating the same items again, but using upsert.
    # This should succeed.
    payload["method"] = "upsert"
    resp = await app_client.post(
        f"/collections/{coll['id']}/bulk_items",
        json=payload,
    )
    assert resp.status_code == 200
    assert resp.text == '"Successfully upserted 2 items."'


async def test_create_bulk_items_omit_collection(
    app_client, load_test_data: Callable, load_test_collection
):
    coll = load_test_collection
    item = load_test_data("test_item.json")

    items = {}
    for _ in range(2):
        _item = deepcopy(item)
        _item["id"] = str(uuid.uuid4())
        # remove collection ID here
        del _item["collection"]
        items[_item["id"]] = _item

    payload = {"items": items, "method": "insert"}

    resp = await app_client.post(
        f"/collections/{coll['id']}/bulk_items",
        json=payload,
    )
    assert resp.status_code == 200
    assert resp.text == '"Successfully added 2 items."'

    for item_id in items.keys():
        resp = await app_client.get(f"/collections/{coll['id']}/items/{item_id}")
        assert resp.status_code == 200

    # Try creating the same items again, but using upsert.
    # This should succeed.
    payload["method"] = "upsert"
    resp = await app_client.post(
        f"/collections/{coll['id']}/bulk_items",
        json=payload,
    )
    assert resp.status_code == 200
    assert resp.text == '"Successfully upserted 2 items."'


async def test_create_bulk_items_collection_mismatch(
    app_client, load_test_data: Callable, load_test_collection
):
    coll = load_test_collection
    item = load_test_data("test_item.json")

    items = {}
    for _ in range(2):
        _item = deepcopy(item)
        _item["id"] = str(uuid.uuid4())
        _item["collection"] = "wrong-collection"
        items[_item["id"]] = _item

    payload = {"items": items, "method": "insert"}

    resp = await app_client.post(
        f"/collections/{coll['id']}/bulk_items",
        json=payload,
    )
    assert resp.status_code == 400
    assert (
        resp.json()["detail"]
        == "Collection ID from path parameter (test-collection) does not match Collection ID from Item (wrong-collection)"
    )


async def test_create_bulk_items_id_mismatch(
    app_client, load_test_data: Callable, load_test_collection
):
    coll = load_test_collection
    item = load_test_data("test_item.json")

    items = {}
    for _ in range(2):
        _item = deepcopy(item)
        _item["id"] = str(uuid.uuid4())
        _item["collection"] = "wrong-collection"
        items[_item["id"] + "wrong"] = _item

    payload = {"items": items, "method": "insert"}

    resp = await app_client.post(
        f"/collections/{coll['id']}/bulk_items",
        json=payload,
    )
    assert resp.status_code == 400
    assert (
        resp.json()["detail"]
        == "Collection ID from path parameter (test-collection) does not match Collection ID from Item (wrong-collection)"
    )


# TODO since right now puts implement upsert
# test_create_collection_already_exists
# test create_item_already_exists


# def test_get_collection_items(
#     postgres_core: CoreCrudClient,
#     postgres_transactions: TransactionsClient,
#     load_test_data: Callable,
# ):
#     coll = Collection.model_validate(load_test_data("test_collection.json"))
#     postgres_transactions.create_collection(coll, request=MockStarletteRequest)

#     item = Item.model_validate(load_test_data("test_item.json"))

#     for _ in range(5):
#         item.id = str(uuid.uuid4())
#         postgres_transactions.create_item(item, request=MockStarletteRequest)

#     fc = postgres_core.item_collection(coll.id, request=MockStarletteRequest)
#     assert len(fc.features) == 5

#     for item in fc.features:
#         assert item.collection == coll.id


async def test_db_setup_works_with_env_vars(api_client, database, monkeypatch):
    """Test that the application starts successfully if the POSTGRES_* environment variables are set"""
<<<<<<< HEAD
    monkeypatch.setenv("POSTGRES_USER", database.user)
    monkeypatch.setenv("POSTGRES_USER_WRITER", database.user)
    monkeypatch.setenv("POSTGRES_PASS", database.password)
    monkeypatch.setenv("POSTGRES_HOST_READER", database.host)
    monkeypatch.setenv("POSTGRES_HOST_WRITER", database.host)
    monkeypatch.setenv("POSTGRES_PORT", str(database.port))
    monkeypatch.setenv("POSTGRES_DBNAME", database.dbname)
=======
    monkeypatch.setenv("PGUSER", database.user)
    monkeypatch.setenv("PGPASSWORD", database.password)
    monkeypatch.setenv("PGHOST", database.host)
    monkeypatch.setenv("PGPORT", str(database.port))
    monkeypatch.setenv("PGDATABASE", database.dbname)
>>>>>>> 2d593b35

    await connect_to_db(api_client.app)
    await close_db_connection(api_client.app)


# async def test_db_setup_fails_without_env_vars(api_client):
#     """Test that the application fails to start if database environment variables are not set."""
#     try:
#         await connect_to_db(api_client.app)
#     except ValidationError:
#         await close_db_connection(api_client.app)
#         pytest.raises(ValidationError)


@asynccontextmanager
async def custom_get_connection(
    request: Request,
    readwrite: Literal["r", "w"],
):
    """An example of customizing the connection getter"""
    async with get_connection(request, readwrite) as conn:
        await conn.execute("SELECT set_config('api.test', 'added-config', false)")
        yield conn


class TestDbConnect:
    @pytest.fixture
    async def app(self, api_client, database):
        """
        app fixture override to setup app with a customized db connection getter
        """
        postgres_settings = PostgresSettings(
<<<<<<< HEAD
            postgres_user=database.user,
            postgres_user_writer=database.user,
            postgres_pass=database.password,
            postgres_host_reader=database.host,
            postgres_host_writer=database.host,
            postgres_port=database.port,
            postgres_dbname=database.dbname,
=======
            pguser=database.user,
            pgpassword=database.password,
            pghost=database.host,
            pgport=database.port,
            pgdatabase=database.dbname,
>>>>>>> 2d593b35
        )

        logger.debug("Customizing app setup")
        await connect_to_db(api_client.app, custom_get_connection, postgres_settings)
        yield api_client.app
        await close_db_connection(api_client.app)

    async def test_db_setup(self, api_client, app_client):
        @api_client.app.get(f"{api_client.router.prefix}/db-test")
        async def example_view(request: Request):
            async with request.app.state.get_connection(request, "r") as conn:
                return await conn.fetchval("SELECT current_setting('api.test', true)")

        response = await app_client.get("/db-test")
        assert response.status_code == 200
        assert response.json() == "added-config"<|MERGE_RESOLUTION|>--- conflicted
+++ resolved
@@ -540,21 +540,11 @@
 
 async def test_db_setup_works_with_env_vars(api_client, database, monkeypatch):
     """Test that the application starts successfully if the POSTGRES_* environment variables are set"""
-<<<<<<< HEAD
-    monkeypatch.setenv("POSTGRES_USER", database.user)
-    monkeypatch.setenv("POSTGRES_USER_WRITER", database.user)
-    monkeypatch.setenv("POSTGRES_PASS", database.password)
-    monkeypatch.setenv("POSTGRES_HOST_READER", database.host)
-    monkeypatch.setenv("POSTGRES_HOST_WRITER", database.host)
-    monkeypatch.setenv("POSTGRES_PORT", str(database.port))
-    monkeypatch.setenv("POSTGRES_DBNAME", database.dbname)
-=======
     monkeypatch.setenv("PGUSER", database.user)
     monkeypatch.setenv("PGPASSWORD", database.password)
     monkeypatch.setenv("PGHOST", database.host)
     monkeypatch.setenv("PGPORT", str(database.port))
     monkeypatch.setenv("PGDATABASE", database.dbname)
->>>>>>> 2d593b35
 
     await connect_to_db(api_client.app)
     await close_db_connection(api_client.app)
@@ -587,21 +577,11 @@
         app fixture override to setup app with a customized db connection getter
         """
         postgres_settings = PostgresSettings(
-<<<<<<< HEAD
-            postgres_user=database.user,
-            postgres_user_writer=database.user,
-            postgres_pass=database.password,
-            postgres_host_reader=database.host,
-            postgres_host_writer=database.host,
-            postgres_port=database.port,
-            postgres_dbname=database.dbname,
-=======
             pguser=database.user,
             pgpassword=database.password,
             pghost=database.host,
             pgport=database.port,
             pgdatabase=database.dbname,
->>>>>>> 2d593b35
         )
 
         logger.debug("Customizing app setup")
