import json
import logging
import os
from typing import Callable, Dict
from urllib.parse import quote_plus as quote
from urllib.parse import urljoin

import asyncpg
import pytest
from fastapi import APIRouter
from httpx import ASGITransport, AsyncClient
from pypgstac import __version__ as pgstac_version
from pypgstac.db import PgstacDB
from pypgstac.migrate import Migrate
from pytest_postgresql.janitor import DatabaseJanitor
from stac_fastapi.api.app import StacApi
from stac_fastapi.api.models import (
    ItemCollectionUri,
    JSONResponse,
    create_get_request_model,
    create_post_request_model,
    create_request_model,
)
from stac_fastapi.extensions.core import (
    CollectionSearchExtension,
    CollectionSearchFilterExtension,
    FieldsExtension,
    FreeTextAdvancedExtension,
    ItemCollectionFilterExtension,
    OffsetPaginationExtension,
    SearchFilterExtension,
    SortExtension,
    TokenPaginationExtension,
    TransactionExtension,
)
from stac_fastapi.extensions.core.fields import FieldsConformanceClasses
from stac_fastapi.extensions.core.free_text import FreeTextConformanceClasses
from stac_fastapi.extensions.core.query import QueryConformanceClasses
from stac_fastapi.extensions.core.sort import SortConformanceClasses
from stac_fastapi.extensions.third_party import BulkTransactionExtension
from stac_pydantic import Collection, Item

from stac_fastapi.pgstac.config import PostgresSettings, Settings
from stac_fastapi.pgstac.core import CoreCrudClient, health_check
from stac_fastapi.pgstac.db import close_db_connection, connect_to_db
from stac_fastapi.pgstac.extensions import FreeTextExtension, QueryExtension
from stac_fastapi.pgstac.extensions.filter import FiltersClient
from stac_fastapi.pgstac.transactions import BulkTransactionsClient, TransactionsClient
from stac_fastapi.pgstac.types.search import PgstacSearch

DATA_DIR = os.path.join(os.path.dirname(__file__), "data")


logger = logging.getLogger(__name__)


requires_pgstac_0_9_2 = pytest.mark.skipif(
    tuple(map(int, pgstac_version.split("."))) < (0, 9, 2),
    reason="PgSTAC>=0.9.2 required",
)


@pytest.fixture(scope="session")
def database(postgresql_proc):
    with DatabaseJanitor(
        user=postgresql_proc.user,
        host=postgresql_proc.host,
        port=postgresql_proc.port,
        dbname="pgstactestdb",
        version=postgresql_proc.version,
        password="a2Vw:yk=)CdSis[fek]tW=/o",
    ) as jan:
        connection = f"postgresql://{jan.user}:{quote(jan.password)}@{jan.host}:{jan.port}/{jan.dbname}"
        with PgstacDB(dsn=connection) as db:
            migrator = Migrate(db)
            version = migrator.run_migration()
            assert version

        yield jan


@pytest.fixture(autouse=True)
async def pgstac(database):
    connection = f"postgresql://{database.user}:{quote(database.password)}@{database.host}:{database.port}/{database.dbname}"
    yield
    conn = await asyncpg.connect(dsn=connection)
    await conn.execute(
        """
        DROP SCHEMA IF EXISTS pgstac CASCADE;
        """
    )
    await conn.close()
    with PgstacDB(dsn=connection) as db:
        migrator = Migrate(db)
        version = migrator.run_migration()

    logger.info(f"PGStac Migrated to {version}")


# Run all the tests that use the api_client in both db hydrate and api hydrate mode
@pytest.fixture(
    params=[
        # hydratation, prefix, model_validation
        (False, "", False),
        (False, "/router_prefix", False),
        (True, "", False),
        (True, "/router_prefix", False),
        (False, "", True),
        (True, "", True),
    ],
    scope="session",
)
def api_client(request):
    hydrate, prefix, response_model = request.param
    api_settings = Settings(
        enable_response_models=response_model,
        testing=True,
        use_api_hydrate=hydrate,
    )

    api_settings.openapi_url = prefix + api_settings.openapi_url
    api_settings.docs_url = prefix + api_settings.docs_url

    logger.info(
        "creating client with settings, hydrate: {}, router prefix: '{}'".format(
            api_settings.use_api_hydrate, prefix
        )
    )

    application_extensions = [
        TransactionExtension(client=TransactionsClient(), settings=api_settings),
        BulkTransactionExtension(client=BulkTransactionsClient()),
    ]

    search_extensions = [
        QueryExtension(),
        SortExtension(),
        FieldsExtension(),
        SearchFilterExtension(client=FiltersClient()),
        TokenPaginationExtension(),
        FreeTextExtension(),  # not recommended by PgSTAC
    ]
    application_extensions.extend(search_extensions)

    collection_extensions = [
        QueryExtension(conformance_classes=[QueryConformanceClasses.COLLECTIONS]),
        SortExtension(conformance_classes=[SortConformanceClasses.COLLECTIONS]),
        FieldsExtension(conformance_classes=[FieldsConformanceClasses.COLLECTIONS]),
        CollectionSearchFilterExtension(client=FiltersClient()),
        FreeTextExtension(
            conformance_classes=[FreeTextConformanceClasses.COLLECTIONS],
        ),
        OffsetPaginationExtension(),
    ]
    collection_search_extension = CollectionSearchExtension.from_extensions(
        collection_extensions
    )
    application_extensions.append(collection_search_extension)

    item_collection_extensions = [
        QueryExtension(
            conformance_classes=[QueryConformanceClasses.ITEMS],
        ),
        SortExtension(
            conformance_classes=[SortConformanceClasses.ITEMS],
        ),
        FieldsExtension(conformance_classes=[FieldsConformanceClasses.ITEMS]),
        ItemCollectionFilterExtension(client=FiltersClient()),
        TokenPaginationExtension(),
        FreeTextExtension(),  # not recommended by PgSTAC
    ]
    application_extensions.extend(item_collection_extensions)

    items_get_request_model = create_request_model(
        model_name="ItemCollectionUri",
        base_model=ItemCollectionUri,
        extensions=item_collection_extensions,
        request_type="GET",
    )
    search_get_request_model = create_get_request_model(search_extensions)
    search_post_request_model = create_post_request_model(
        search_extensions, base_model=PgstacSearch
    )

    api = StacApi(
        settings=api_settings,
        extensions=application_extensions,
        client=CoreCrudClient(pgstac_search_model=search_post_request_model),
        items_get_request_model=items_get_request_model,
        search_get_request_model=search_get_request_model,
        search_post_request_model=search_post_request_model,
        collections_get_request_model=collection_search_extension.GET,
        response_class=JSONResponse,
        router=APIRouter(prefix=prefix),
        health_check=health_check,
    )

    return api


@pytest.fixture(scope="function")
async def app(api_client, database):
    postgres_settings = PostgresSettings(
<<<<<<< HEAD
        postgres_user=database.user,
        postgres_user_writer=database.user,
        postgres_pass=database.password,
        postgres_host_reader=database.host,
        postgres_host_writer=database.host,
        postgres_port=database.port,
        postgres_dbname=database.dbname,
=======
        pguser=database.user,
        pgpassword=database.password,
        pghost=database.host,
        pgport=database.port,
        pgdatabase=database.dbname,
>>>>>>> 2d593b35
    )
    logger.info("Creating app Fixture")
    app = api_client.app
    await connect_to_db(
        app,
        postgres_settings=postgres_settings,
        add_write_connection_pool=True,
    )

    yield app

    await close_db_connection(app)

    logger.info("Closed Pools.")


@pytest.fixture(scope="function")
async def app_client(app):
    logger.info("creating app_client")

    base_url = "http://test"
    if app.state.router_prefix != "":
        base_url = urljoin(base_url, app.state.router_prefix)

    async with AsyncClient(transport=ASGITransport(app=app), base_url=base_url) as c:
        yield c


@pytest.fixture
def load_test_data() -> Callable[[str], Dict]:
    def load_file(filename: str) -> Dict:
        with open(os.path.join(DATA_DIR, filename)) as file:
            return json.load(file)

    return load_file


@pytest.fixture
async def load_test_collection(app_client, load_test_data):
    data = load_test_data("test_collection.json")
    resp = await app_client.post(
        "/collections",
        json=data,
    )
    assert resp.status_code == 201
    collection = Collection.model_validate(resp.json())

    return collection.model_dump(mode="json")


@pytest.fixture
async def load_test_item(app_client, load_test_data, load_test_collection):
    coll = load_test_collection
    data = load_test_data("test_item.json")
    resp = await app_client.post(
        f"/collections/{coll['id']}/items",
        json=data,
    )
    assert resp.status_code == 201

    item = Item.model_validate(resp.json())
    return item.model_dump(mode="json")


@pytest.fixture
async def load_test2_collection(app_client, load_test_data):
    data = load_test_data("test2_collection.json")
    resp = await app_client.post(
        "/collections",
        json=data,
    )
    assert resp.status_code == 201
    return Collection.model_validate(resp.json())


@pytest.fixture
async def load_test2_item(app_client, load_test_data, load_test2_collection):
    coll = load_test2_collection
    data = load_test_data("test2_item.json")
    resp = await app_client.post(
        f"/collections/{coll.id}/items",
        json=data,
    )
    assert resp.status_code == 201
    return Item.model_validate(resp.json())


@pytest.fixture(scope="function")
async def app_no_ext(database):
    """Default stac-fastapi-pgstac application without only the transaction extensions."""
    api_settings = Settings(testing=True)
    api_client_no_ext = StacApi(
        settings=api_settings,
        extensions=[
            TransactionExtension(client=TransactionsClient(), settings=api_settings)
        ],
        client=CoreCrudClient(),
        health_check=health_check,
    )

    postgres_settings = PostgresSettings(
        pguser=database.user,
        pgpassword=database.password,
        pghost=database.host,
        pgport=database.port,
        pgdatabase=database.dbname,
    )
    logger.info("Creating app Fixture")
    await connect_to_db(
        api_client_no_ext.app,
        postgres_settings=postgres_settings,
        add_write_connection_pool=True,
    )
    yield api_client_no_ext.app
    await close_db_connection(api_client_no_ext.app)

    logger.info("Closed Pools.")


@pytest.fixture(scope="function")
async def app_client_no_ext(app_no_ext):
    logger.info("creating app_client")
    async with AsyncClient(
        transport=ASGITransport(app=app_no_ext), base_url="http://test"
    ) as c:
        yield c


@pytest.fixture(scope="function")
async def app_no_transaction(database):
    """Default stac-fastapi-pgstac application without any extensions."""
    api_settings = Settings(testing=True)
    api = StacApi(
        settings=api_settings,
        extensions=[],
        client=CoreCrudClient(),
        health_check=health_check,
    )

    postgres_settings = PostgresSettings(
<<<<<<< HEAD
        postgres_user=database.user,
        postgres_user_writer=database.user,
        postgres_pass=database.password,
        postgres_host_reader=database.host,
        postgres_host_writer=database.host,
        postgres_port=database.port,
        postgres_dbname=database.dbname,
=======
        pguser=database.user,
        pgpassword=database.password,
        pghost=database.host,
        pgport=database.port,
        pgdatabase=database.dbname,
>>>>>>> 2d593b35
    )
    logger.info("Creating app Fixture")
    await connect_to_db(
        api.app,
        postgres_settings=postgres_settings,
        add_write_connection_pool=False,
    )
    yield api.app
    await close_db_connection(api.app)

    logger.info("Closed Pools.")


@pytest.fixture(scope="function")
async def app_client_no_transaction(app_no_transaction):
    logger.info("creating app_client")
    async with AsyncClient(
        transport=ASGITransport(app=app_no_transaction), base_url="http://test"
    ) as c:
        yield c


@pytest.fixture(scope="function")
async def default_app(database, monkeypatch):
    """Test default stac-fastapi-pgstac application."""
    monkeypatch.setenv("PGUSER", database.user)
    monkeypatch.setenv("PGPASSWORD", database.password)
    monkeypatch.setenv("PGHOST", database.host)
    monkeypatch.setenv("PGPORT", str(database.port))
    monkeypatch.setenv("PGDATABASE", database.dbname)
    monkeypatch.delenv("ENABLED_EXTENSIONS", raising=False)

    monkeypatch.setenv("ENABLE_TRANSACTIONS_EXTENSIONS", "TRUE")
    monkeypatch.setenv("USE_API_HYDRATE", "TRUE")
    monkeypatch.setenv("ENABLE_RESPONSE_MODELS", "TRUE")

    from stac_fastapi.pgstac.app import app

    await connect_to_db(app, add_write_connection_pool=True)
    yield app
    await close_db_connection(app)


@pytest.fixture(scope="function")
async def default_client(default_app):
    async with AsyncClient(
        transport=ASGITransport(app=default_app), base_url="http://test"
    ) as c:
        yield c


@pytest.fixture(scope="function")
async def app_advanced_freetext(database):
    """Default stac-fastapi-pgstac application without only the transaction extensions."""
    api_settings = Settings(testing=True)

    application_extensions = [
        TransactionExtension(client=TransactionsClient(), settings=api_settings)
    ]

    collection_extensions = [
        FreeTextAdvancedExtension(),
        OffsetPaginationExtension(),
    ]
    collection_search_extension = CollectionSearchExtension.from_extensions(
        collection_extensions
    )
    application_extensions.append(collection_search_extension)

    app = StacApi(
        settings=api_settings,
        extensions=application_extensions,
        client=CoreCrudClient(),
        health_check=health_check,
        collections_get_request_model=collection_search_extension.GET,
    )

    postgres_settings = PostgresSettings(
        pguser=database.user,
        pgpassword=database.password,
        pghost=database.host,
        pgport=database.port,
        pgdatabase=database.dbname,
    )
    logger.info("Creating app Fixture")
    await connect_to_db(
        app.app,
        postgres_settings=postgres_settings,
        add_write_connection_pool=True,
    )
    yield app.app
    await close_db_connection(app.app)

    logger.info("Closed Pools.")


@pytest.fixture(scope="function")
async def app_client_advanced_freetext(app_advanced_freetext):
    logger.info("creating app_client")
    async with AsyncClient(
        transport=ASGITransport(app=app_advanced_freetext), base_url="http://test"
    ) as c:
        yield c


@pytest.fixture(scope="function")
async def app_transaction_validation_ext(database):
    """Default stac-fastapi-pgstac application with extension validation in transaction."""
    api_settings = Settings(testing=True, validate_extensions=True)
    api = StacApi(
        settings=api_settings,
        extensions=[
            TransactionExtension(
                client=TransactionsClient(),
                settings=api_settings,
            )
        ],
        client=CoreCrudClient(),
        health_check=health_check,
    )

    postgres_settings = PostgresSettings(
        pguser=database.user,
        pgpassword=database.password,
        pghost=database.host,
        pgport=database.port,
        pgdatabase=database.dbname,
    )
    logger.info("Creating app Fixture")
    await connect_to_db(
        api.app,
        postgres_settings=postgres_settings,
        add_write_connection_pool=True,
    )
    yield api.app
    await close_db_connection(api.app)

    logger.info("Closed Pools.")


@pytest.fixture(scope="function")
async def app_client_validate_ext(app_transaction_validation_ext):
    logger.info("creating app_client")
    async with AsyncClient(
        transport=ASGITransport(app=app_transaction_validation_ext),
        base_url="http://test",
    ) as c:
        yield c<|MERGE_RESOLUTION|>--- conflicted
+++ resolved
@@ -201,21 +201,11 @@
 @pytest.fixture(scope="function")
 async def app(api_client, database):
     postgres_settings = PostgresSettings(
-<<<<<<< HEAD
-        postgres_user=database.user,
-        postgres_user_writer=database.user,
-        postgres_pass=database.password,
-        postgres_host_reader=database.host,
-        postgres_host_writer=database.host,
-        postgres_port=database.port,
-        postgres_dbname=database.dbname,
-=======
         pguser=database.user,
         pgpassword=database.password,
         pghost=database.host,
         pgport=database.port,
         pgdatabase=database.dbname,
->>>>>>> 2d593b35
     )
     logger.info("Creating app Fixture")
     app = api_client.app
@@ -356,21 +346,11 @@
     )
 
     postgres_settings = PostgresSettings(
-<<<<<<< HEAD
-        postgres_user=database.user,
-        postgres_user_writer=database.user,
-        postgres_pass=database.password,
-        postgres_host_reader=database.host,
-        postgres_host_writer=database.host,
-        postgres_port=database.port,
-        postgres_dbname=database.dbname,
-=======
         pguser=database.user,
         pgpassword=database.password,
         pghost=database.host,
         pgport=database.port,
         pgdatabase=database.dbname,
->>>>>>> 2d593b35
     )
     logger.info("Creating app Fixture")
     await connect_to_db(
