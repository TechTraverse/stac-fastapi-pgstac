--- conflicted
+++ resolved
@@ -17,13 +17,10 @@
     "brotli_asgi",
     "cql2>=0.3.6",
     "pypgstac>=0.8,<0.10",
-<<<<<<< HEAD
     "boto3",
-=======
     "typing_extensions>=4.9.0",
     "jsonpatch>=1.33.0",
     "json-merge-patch>=0.3.0",
->>>>>>> 2d593b35
 ]
 
 extra_reqs = {
