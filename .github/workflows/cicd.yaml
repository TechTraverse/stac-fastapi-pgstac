--- conflicted
+++ resolved
@@ -91,16 +91,6 @@
       - name: Load data and validate
         run: python -m stac_fastapi.pgstac.app & ./scripts/wait-for-it.sh localhost:8080 && python ./scripts/ingest_joplin.py http://localhost:8080 && ./scripts/validate http://localhost:8080
         env:
-<<<<<<< HEAD
-          POSTGRES_USER: username
-          POSTGRES_USER_WRITER: username
-          POSTGRES_PASS: password
-          POSTGRES_DBNAME: postgis
-          POSTGRES_HOST_READER: localhost
-          POSTGRES_HOST_WRITER: localhost
-          POSTGRES_PORT: 5432
-=======
->>>>>>> 2d593b35
           PGUSER: username
           PGPASSWORD: password
           PGHOST: localhost
