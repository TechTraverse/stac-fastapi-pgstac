name: packages

on:
  push:
    branches:
      - main
    tags:
      - "*"
    paths:
      - Dockerfile
      - setup.cfg
      - "**/*.py"
      - .github/workflows/packages.yml
    workflow_dispatch:


jobs:
  docker-build-push:
    runs-on: ubuntu-latest

    permissions:
      contents: read
      packages: write
    steps:
      - name: Downcase REPO
        id: downcase
        run: |
            repo_name=${{ github.repository }}
            echo "repo=${repo_name,,}" >> $GITHUB_OUTPUT
      - name: Checkout repository
        uses: actions/checkout@v5

      - name: Set up Docker Buildx
        uses: docker/setup-buildx-action@v3

      - name: Log in to the Container registry
        uses: docker/login-action@v3.6.0
        with:
          registry: ghcr.io
          username: ${{ github.actor }}
          password: ${{ secrets.GITHUB_TOKEN }}
<<<<<<< HEAD
      - name: Get commit short sha
        id: get-short-sha
        run: |
          shortSha=$(git rev-parse --short ${{ github.sha }})
          echo "commit_short_sha=$shortSha" >> $GITHUB_OUTPUT
      - name: Extract metadata (tags, labels) for Docker
=======

      - name: Extract metadata (name, tag) for Docker
>>>>>>> 2d593b35
        id: meta
        uses: docker/metadata-action@v5.8.0
        with:
<<<<<<< HEAD
          images: ghcr.io/${{ steps.downcase.outputs.repo }}
=======
          images: ghcr.io/stac-utils/stac-fastapi-pgstac

>>>>>>> 2d593b35
      - name: Build and push Docker image
        uses: docker/build-push-action@v6.18.0
        with:
          context: .
          file: Dockerfile
          push: true
<<<<<<< HEAD
          tags: ghcr.io/${{ steps.downcase.outputs.repo }}:${{ steps.get-short-sha.outputs.commit_short_sha }}
=======
          platforms: linux/amd64,linux/arm64
          tags: ${{ steps.meta.outputs.tags }}
>>>>>>> 2d593b35
          labels: ${{ steps.meta.outputs.labels }}<|MERGE_RESOLUTION|>--- conflicted
+++ resolved
@@ -39,36 +39,26 @@
           registry: ghcr.io
           username: ${{ github.actor }}
           password: ${{ secrets.GITHUB_TOKEN }}
-<<<<<<< HEAD
+
       - name: Get commit short sha
         id: get-short-sha
         run: |
           shortSha=$(git rev-parse --short ${{ github.sha }})
           echo "commit_short_sha=$shortSha" >> $GITHUB_OUTPUT
+
       - name: Extract metadata (tags, labels) for Docker
-=======
-
-      - name: Extract metadata (name, tag) for Docker
->>>>>>> 2d593b35
         id: meta
         uses: docker/metadata-action@v5.8.0
         with:
-<<<<<<< HEAD
           images: ghcr.io/${{ steps.downcase.outputs.repo }}
-=======
-          images: ghcr.io/stac-utils/stac-fastapi-pgstac
-
->>>>>>> 2d593b35
       - name: Build and push Docker image
         uses: docker/build-push-action@v6.18.0
         with:
           context: .
           file: Dockerfile
           push: true
-<<<<<<< HEAD
-          tags: ghcr.io/${{ steps.downcase.outputs.repo }}:${{ steps.get-short-sha.outputs.commit_short_sha }}
-=======
           platforms: linux/amd64,linux/arm64
-          tags: ${{ steps.meta.outputs.tags }}
->>>>>>> 2d593b35
+          tags: |
+            ghcr.io/${{ steps.downcase.outputs.repo }}:${{ steps.get-short-sha.outputs.commit_short_sha }}
+            ${{ steps.meta.outputs.tags }}
           labels: ${{ steps.meta.outputs.labels }}